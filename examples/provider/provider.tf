--- conflicted
+++ resolved
@@ -1,16 +1,6 @@
-# Copyright (c) eHealth.co.id as PT Aksara Digital Indonesia
-# SPDX-License-Identifier: MPL-2.0
-
 provider "uptimekuma" {
-<<<<<<< HEAD
-  base_url       = "https://localhost/api/v1/" # Your Uptime Kuma Web API adapter URL (not direct Uptime Kuma URL)
-  username       = "admin"                     # Username for authentication
-  password       = "password"                  # Password for authentication
-  insecure_https = true                        # Optional: Skip TLS certificate verification
-=======
   base_url = "https://localhost/api/v1/"  # Your Uptime Kuma Web API adapter URL (not direct Uptime Kuma URL)
   username = "admin"                      # Username for authentication
   password = "password"                   # Password for authentication
   insecure_https = true                   # Optional: Skip TLS certificate verification
->>>>>>> cff30b31
 }