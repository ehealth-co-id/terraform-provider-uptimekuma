--- conflicted
+++ resolved
@@ -1,4 +1,4 @@
-// Copyright (c) eHealth.co.id as PT Aksara Digital Indonesia
+// Copyright (c) HashiCorp, Inc.
 // SPDX-License-Identifier: MPL-2.0
 
 package provider
@@ -43,20 +43,20 @@
 
 // StatusPageResourceModel describes the resource data model.
 type StatusPageResourceModel struct {
-	ID                types.Int64        `tfsdk:"id"`
-	Slug              types.String       `tfsdk:"slug"`
-	Title             types.String       `tfsdk:"title"`
-	Description       types.String       `tfsdk:"description"`
-	Theme             types.String       `tfsdk:"theme"`
-	Published         types.Bool         `tfsdk:"published"`
-	ShowTags          types.Bool         `tfsdk:"show_tags"`
-	DomainNameList    []types.String     `tfsdk:"domain_name_list"`
-	FooterText        types.String       `tfsdk:"footer_text"`
-	CustomCSS         types.String       `tfsdk:"custom_css"`
-	GoogleAnalyticsID types.String       `tfsdk:"google_analytics_id"`
-	Icon              types.String       `tfsdk:"icon"`
-	ShowPoweredBy     types.Bool         `tfsdk:"show_powered_by"`
-	PublicGroupList   []PublicGroupModel `tfsdk:"public_group_list"`
+	ID               types.Int64       `tfsdk:"id"`
+	Slug             types.String      `tfsdk:"slug"`
+	Title            types.String      `tfsdk:"title"`
+	Description      types.String      `tfsdk:"description"`
+	Theme            types.String      `tfsdk:"theme"`
+	Published        types.Bool        `tfsdk:"published"`
+	ShowTags         types.Bool        `tfsdk:"show_tags"`
+	DomainNameList   []types.String    `tfsdk:"domain_name_list"`
+	FooterText       types.String      `tfsdk:"footer_text"`
+	CustomCSS        types.String      `tfsdk:"custom_css"`
+	GoogleAnalyticsID types.String     `tfsdk:"google_analytics_id"`
+	Icon             types.String      `tfsdk:"icon"`
+	ShowPoweredBy    types.Bool        `tfsdk:"show_powered_by"`
+	PublicGroupList  []PublicGroupModel `tfsdk:"public_group_list"`
 }
 
 func (r *StatusPageResource) Metadata(ctx context.Context, req resource.MetadataRequest, resp *resource.MetadataResponse) {
@@ -71,14 +71,8 @@
 			"id": schema.Int64Attribute{
 				Computed:            true,
 				MarkdownDescription: "Status page identifier",
-<<<<<<< HEAD
-				PlanModifiers:       []planmodifier.Int64{
-					// UseStateForUnknown tells Terraform to keep the value from the prior state if it's not explicitly set in the configuration.
-					// This is useful for computed attributes that don't change.
-=======
 				PlanModifiers: []planmodifier.Int64{
 					int64planmodifier.UseStateForUnknown(),
->>>>>>> cff30b31
 				},
 			},
 			"slug": schema.StringAttribute{
@@ -340,39 +334,6 @@
 	data.Title = types.StringValue(statusPage.Title)
 	data.Published = types.BoolValue(statusPage.Published)
 	data.ShowTags = types.BoolValue(statusPage.ShowTags)
-<<<<<<< HEAD
-
-	// Convert domain names
-	domainNames := make([]types.String, 0, len(statusPage.DomainNameList))
-	for _, domain := range statusPage.DomainNameList {
-		domainNames = append(domainNames, types.StringValue(domain))
-	}
-	data.DomainNameList = domainNames
-
-	data.FooterText = types.StringValue(statusPage.FooterText)
-	data.CustomCSS = types.StringValue(statusPage.CustomCSS)
-	data.GoogleAnalyticsID = types.StringValue(statusPage.GoogleAnalyticsID)
-	data.Icon = types.StringValue(statusPage.Icon)
-	data.ShowPoweredBy = types.BoolValue(statusPage.ShowPoweredBy)
-
-	// Convert public groups
-	groups := make([]PublicGroupModel, 0, len(statusPage.PublicGroupList))
-	for _, apiGroup := range statusPage.PublicGroupList {
-		group := PublicGroupModel{
-			ID:     types.Int64Value(int64(apiGroup.ID)),
-			Name:   types.StringValue(apiGroup.Name),
-			Weight: types.Int64Value(int64(apiGroup.Weight)),
-		}
-
-		// Convert monitor list
-		monitors := make([]types.Int64, 0, len(apiGroup.MonitorList))
-		for _, monitorID := range apiGroup.MonitorList {
-			monitors = append(monitors, types.Int64Value(int64(monitorID)))
-		}
-		group.MonitorList = monitors
-
-		groups = append(groups, group)
-=======
 	data.ShowPoweredBy = types.BoolValue(statusPage.ShowPoweredBy)
 
 	// Only set optional fields if they have values or were previously set
@@ -426,7 +387,6 @@
 			groups = append(groups, group)
 		}
 		data.PublicGroupList = groups
->>>>>>> cff30b31
 	}
 
 	// Save updated data into Terraform state
