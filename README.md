# Terraform Provider for Uptime Kuma

This Terraform provider allows you to manage [Uptime Kuma](https://github.com/louislam/uptime-kuma) resources through Terraform. Uptime Kuma is a self-hosted monitoring tool similar to Uptime Robot.

## Features

- **Monitors**: Create and manage HTTP, Ping, Port, DNS, Keyword, and other monitor types
- **Status Pages**: Create and manage status pages with monitor groups and custom domains

## Requirements

- [Terraform](https://developer.hashicorp.com/terraform/downloads) >= 1.0
- [Go](https://golang.org/doc/install) >= 1.23
- Access to an Uptime Kuma instance (self-hosted or hosted)
- Uptime Kuma Web API adapter (see setup guide below)

## Setup Guide for Uptime Kuma Web API

Uptime Kuma uses WebSocket for its API rather than a traditional REST API. This provider requires the [Uptime Kuma Web API adapter](https://github.com/MedAziz11/Uptime-Kuma-Web-API) to bridge between standard REST calls and Uptime Kuma's WebSocket API.

For a complete setup guide, refer to: https://github.com/ehealth-co-id/uptime-kuma-api-starter-pack
<<<<<<< HEAD
=======

### ⚠️ Version Compatibility

**Important:** The Uptime Kuma Web API adapter is only compatible with specific versions of Uptime Kuma. Using incompatible versions will result in API errors.

| Uptime Kuma Version | API Adapter Compatibility |
|---------------------|---------------------------|
| **1.21.3**          | ✅ Compatible (Recommended) |
| 1.22.x              | ⚠️ Untested |
| 1.23.x+             | ❌ Not Compatible |

When using newer versions of Uptime Kuma (1.23.x and above), you may encounter errors like:
- `request failed with status 500: {"detail":"'version'"}`
- Various WebSocket API incompatibilities

**We recommend using Uptime Kuma version 1.21.3** for reliable operation with this provider. The included `docker-compose.yml` is pre-configured with the compatible version.

### Quick Start with Docker Compose

The repository includes a `docker-compose.yml` for local development and testing:

```shell
# Start Uptime Kuma and API adapter
docker compose up -d

# Open http://localhost:3001 and create an admin account
# Then set environment variables:
export UPTIMEKUMA_BASE_URL="http://localhost:8000"
export UPTIMEKUMA_USERNAME="admin"
export UPTIMEKUMA_PASSWORD="your-password"
```
>>>>>>> cff30b31

## Building The Provider

1. Clone the repository
2. Enter the repository directory
3. Build the provider using the Go `install` command:

```shell
go install
```

## Using the provider

Configure the provider in your Terraform configuration:

```hcl
terraform {
  required_providers {
    uptimekuma = {
      source = "ehealth-co-id/uptimekuma"
    }
  }
}

provider "uptimekuma" {
<<<<<<< HEAD
  base_url = "https://localhost/api/v1/"  # Your Uptime Kuma Web API adapter URL (not direct Uptime Kuma URL)
  username = "admin"                      # Username for authentication
  password = "password"                   # Password for authentication
  # insecure_https = true                 # Optional: Skip TLS certificate verification
=======
  base_url = "http://localhost:8000"  # Your Uptime Kuma Web API adapter URL (not direct Uptime Kuma URL)
  username = "admin"                  # Username for authentication
  password = "password"               # Password for authentication
  # insecure_https = true             # Optional: Skip TLS certificate verification
>>>>>>> cff30b31
}

# Create an HTTP monitor
resource "uptimekuma_monitor" "website" {
  name           = "Company Website"
  type           = "http" 
  url            = "https://example.com"
  interval       = 60
  retry_interval = 30
  max_retries    = 3
}

# Create a status page
resource "uptimekuma_status_page" "status" {
  slug        = "status"
  title       = "System Status"
  description = "Current status of our services"
  theme       = "dark"
  published   = true
  
  public_group_list = [
    {
      name = "Public Services"
      weight = 1
      monitor_list = [uptimekuma_monitor.website.id]
    }
  ]
}
```

See the [examples](./examples/) directory for more detailed examples.

### Resource: uptimekuma_monitor

The `uptimekuma_monitor` resource allows you to create and manage monitors in Uptime Kuma.

#### Example Usage

```hcl
# HTTP Monitor
resource "uptimekuma_monitor" "http_example" {
  name           = "Example Website"
  type           = "http"
  url            = "https://example.com"
  method         = "GET"
  interval       = 60
  retry_interval = 30
  max_retries    = 3
  upside_down    = false
  ignore_tls     = false
}

# Ping Monitor
resource "uptimekuma_monitor" "ping_example" {
  name           = "Ping Example"
  type           = "ping"
  hostname       = "example.com"
  interval       = 120
  retry_interval = 30
  max_retries    = 2
}

# Port Monitor
resource "uptimekuma_monitor" "port_example" {
  name           = "Port Example"
  type           = "port"
  hostname       = "example.com"
  port           = 443
  interval       = 60
  retry_interval = 30
  max_retries    = 1
}
```

#### Argument Reference

* `name` - (Required) The name of the monitor.
* `type` - (Required) The type of monitor. Valid values: `http`, `ping`, `port`, `dns`, `keyword`, `grpc-keyword`, `docker`, `push`, `steam`, `gamedig`, `mqtt`, `sqlserver`, `postgres`, `mysql`, `mongodb`, `radius`, `redis`.
* `interval` - (Optional) The interval in seconds between checks. Default: `60`.
* `retry_interval` - (Optional) The interval in seconds between retries. Default: `60`.
* `resend_interval` - (Optional) The interval in seconds for resending notifications. Default: `0`.
* `max_retries` - (Optional) The maximum number of retries. Default: `0`.
* `upside_down` - (Optional) Whether to invert status (treat DOWN as UP and vice versa). Default: `false`.
* `ignore_tls` - (Optional) Whether to ignore TLS errors. Default: `false`.

**HTTP Monitor Arguments:**
* `url` - (Required for HTTP monitors) The URL to monitor.
* `method` - (Optional) The HTTP method to use. Default: `GET`.
* `max_redirects` - (Optional) The maximum number of redirects to follow.
* `body` - (Optional) The request body for HTTP POST/PUT/PATCH requests.
* `headers` - (Optional) JSON string of request headers.
* `auth_method` - (Optional) Authentication method. Valid values: `basic`, `ntlm`, `mtls`.
* `basic_auth_user` - (Optional) Basic auth username.
* `basic_auth_pass` - (Optional) Basic auth password.

**Ping/Port Monitor Arguments:**
* `hostname` - (Required for ping/port monitors) The hostname to check.
* `port` - (Required for port monitors) The port number to check.

**Keyword Monitor Arguments:**
* `url` - (Required for keyword monitors) The URL to search for keywords.
* `keyword` - (Required for keyword monitors) The keyword to search for.

### Resource: uptimekuma_status_page

The `uptimekuma_status_page` resource allows you to create and manage status pages in Uptime Kuma.

#### Example Usage

```hcl
resource "uptimekuma_status_page" "company_status" {
  slug        = "status"
  title       = "Company Status Page"
  description = "Current status of our services"
  theme       = "dark"
  published   = true
  
  # Group monitors on the status page
  public_group_list = [
    {
      name = "Core Services"
      weight = 1
      monitor_list = [
        uptimekuma_monitor.website.id
      ]
    },
    {
      name = "API Services"
      weight = 2
      monitor_list = [
        uptimekuma_monitor.api.id
      ]
    }
  ]
}
```

#### Argument Reference

* `slug` - (Required) The URL slug for the status page.
* `title` - (Required) The title of the status page.
* `description` - (Optional) The description of the status page.
* `theme` - (Optional) The theme for the status page. Options: `light`, `dark`.
* `published` - (Optional) Whether the status page is published. Default: `true`.
* `show_tags` - (Optional) Whether to show tags on the status page. Default: `false`.
* `domain_name_list` - (Optional) A list of custom domains for the status page.
* `footer_text` - (Optional) Custom footer text.
* `custom_css` - (Optional) Custom CSS for the status page.
* `google_analytics_id` - (Optional) Google Analytics ID.
* `icon` - (Optional) URL to a custom icon.
* `show_powered_by` - (Optional) Whether to show "Powered by Uptime Kuma" text. Default: `true`.
* `public_group_list` - (Optional) A list of monitor groups to display on the status page.
  * `name` - (Required) The name of the group.
  * `weight` - (Optional) The order/weight of the group.
  * `monitor_list` - (Optional) A list of monitor IDs to include in the group.

## Developing the Provider

If you wish to work on the provider, you'll first need [Go](http://www.golang.org) installed on your machine (see [Requirements](#requirements) above).

### Setting Up Local Environment

1. Clone the repository
2. Install dependencies: `go mod download`

### Running Tests

This provider includes both unit tests and acceptance tests.

**Running Unit Tests**

Unit tests run against mock API endpoints and don't require a real Uptime Kuma instance:

```shell
# Run all unit tests
go test -v ./...

# Run specific test
go test -v ./internal/client -run TestClientAuthentication

# Run tests with coverage
go test -v -cover ./...
```

**Running Acceptance Tests**

Acceptance tests create real resources on your Uptime Kuma instance. These require an actual Uptime Kuma instance with the API adapter running.

```shell
# Start the local test environment
docker compose up -d

# Open http://localhost:3001 and create an admin account (first time only)
# Username: admin, Password: admin123

# Set required environment variables
export TF_ACC=1
<<<<<<< HEAD
export UPTIMEKUMA_BASE_URL="https://localhost/api/v1"
=======
export UPTIMEKUMA_BASE_URL="http://localhost:8000"  # API adapter URL, not Uptime Kuma directly
>>>>>>> cff30b31
export UPTIMEKUMA_USERNAME="admin"
export UPTIMEKUMA_PASSWORD="admin123"

# Run acceptance tests
go test -v ./internal/provider

# Clean up when done
docker compose down -v
```

*Note:* Acceptance tests create and destroy real resources. Use with caution on production instances.

For more details on testing, see [TESTING.md](./TESTING.md).

### Generate Documentation

To generate or update documentation, run:

```shell
make generate
```

## Architecture

The provider is built using the [Terraform Plugin Framework](https://github.com/hashicorp/terraform-plugin-framework) and follows a clean architecture pattern:

1. **Client Layer** (`internal/client/`): API client handling authentication and API calls
2. **Provider Layer** (`internal/provider/`): Terraform resource and data source implementations

For more details, see [ARCHITECTURE.md](./ARCHITECTURE.md).

## License

[MPL 2.0](LICENSE)<|MERGE_RESOLUTION|>--- conflicted
+++ resolved
@@ -19,8 +19,6 @@
 Uptime Kuma uses WebSocket for its API rather than a traditional REST API. This provider requires the [Uptime Kuma Web API adapter](https://github.com/MedAziz11/Uptime-Kuma-Web-API) to bridge between standard REST calls and Uptime Kuma's WebSocket API.
 
 For a complete setup guide, refer to: https://github.com/ehealth-co-id/uptime-kuma-api-starter-pack
-<<<<<<< HEAD
-=======
 
 ### ⚠️ Version Compatibility
 
@@ -52,7 +50,6 @@
 export UPTIMEKUMA_USERNAME="admin"
 export UPTIMEKUMA_PASSWORD="your-password"
 ```
->>>>>>> cff30b31
 
 ## Building The Provider
 
@@ -78,17 +75,10 @@
 }
 
 provider "uptimekuma" {
-<<<<<<< HEAD
-  base_url = "https://localhost/api/v1/"  # Your Uptime Kuma Web API adapter URL (not direct Uptime Kuma URL)
-  username = "admin"                      # Username for authentication
-  password = "password"                   # Password for authentication
-  # insecure_https = true                 # Optional: Skip TLS certificate verification
-=======
   base_url = "http://localhost:8000"  # Your Uptime Kuma Web API adapter URL (not direct Uptime Kuma URL)
   username = "admin"                  # Username for authentication
   password = "password"               # Password for authentication
   # insecure_https = true             # Optional: Skip TLS certificate verification
->>>>>>> cff30b31
 }
 
 # Create an HTTP monitor
@@ -286,11 +276,7 @@
 
 # Set required environment variables
 export TF_ACC=1
-<<<<<<< HEAD
-export UPTIMEKUMA_BASE_URL="https://localhost/api/v1"
-=======
 export UPTIMEKUMA_BASE_URL="http://localhost:8000"  # API adapter URL, not Uptime Kuma directly
->>>>>>> cff30b31
 export UPTIMEKUMA_USERNAME="admin"
 export UPTIMEKUMA_PASSWORD="admin123"
 
