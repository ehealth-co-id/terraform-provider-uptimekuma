# Terraform Provider testing workflow.
name: Tests

# This GitHub action runs your tests for each pull request and push.
# Optionally, you can turn it on using a schedule for regular testing.
on:
  pull_request:
    paths-ignore:
      - 'README.md'
  push:
    paths-ignore:
      - 'README.md'

# Testing only needs permissions to read the repository contents.
permissions:
  contents: read

jobs:
  # Ensure project builds before running testing matrix
  build:
    name: Build
    runs-on: ubuntu-latest
    timeout-minutes: 5
    steps:
      - uses: actions/checkout@11bd71901bbe5b1630ceea73d27597364c9af683 # v4.2.2
      - uses: actions/setup-go@0aaccfd150d50ccaeb58ebd88d36e91967a5f35b # v5.4.0
        with:
          go-version-file: 'go.mod'
          cache: true
      - run: go mod download
      - run: go build -v .
      - name: Run linters
        uses: golangci/golangci-lint-action@1481404843c368bc19ca9406f87d6e0fc97bdcfd # v7.0.0
        with:
          version: latest

  generate:
    runs-on: ubuntu-latest
    steps:
      - uses: actions/checkout@11bd71901bbe5b1630ceea73d27597364c9af683 # v4.2.2
      - uses: actions/setup-go@0aaccfd150d50ccaeb58ebd88d36e91967a5f35b # v5.4.0
        with:
          go-version-file: 'go.mod'
          cache: true
      # We need the latest version of Terraform for our documentation generation to use
      - uses: hashicorp/setup-terraform@b9cd54a3c349d3f38e8881555d616ced269862dd # v3.1.2
        with:
          terraform_wrapper: false
      - run: make generate
      - name: git diff
        run: |
          git diff --compact-summary --exit-code || \
            (echo; echo "Unexpected difference in directories after code generation. Run 'make generate' command and commit."; exit 1)

  # Run unit tests (no acceptance tests, these run without Uptime Kuma)
  unit-test:
    name: Unit Tests
    needs: build
    runs-on: ubuntu-latest
    timeout-minutes: 5
    steps:
      - uses: actions/checkout@11bd71901bbe5b1630ceea73d27597364c9af683 # v4.2.2
      - uses: actions/setup-go@0aaccfd150d50ccaeb58ebd88d36e91967a5f35b # v5.4.0
        with:
          go-version-file: 'go.mod'
          cache: true
      - run: go mod download
      - name: Run unit tests
        run: go test -v -cover ./internal/...
        timeout-minutes: 5

  # Run acceptance tests with Uptime Kuma running in Docker
  acceptance-test:
    name: Acceptance Tests
    needs: build
    runs-on: ubuntu-latest
    timeout-minutes: 20
    strategy:
      fail-fast: false
      matrix:
        terraform:
<<<<<<< HEAD
          - '1.7.*'
          - '1.8.*'
          - '1.9.*'
          - '1.10.*'
          - '1.11.*'
          - '1.12.*'
          - '1.13.*'
          - '1.14.*'
=======
          - '1.4.*'
>>>>>>> cff30b31
    steps:
      - uses: actions/checkout@11bd71901bbe5b1630ceea73d27597364c9af683 # v4.2.2

      - uses: actions/setup-go@0aaccfd150d50ccaeb58ebd88d36e91967a5f35b # v5.4.0
        with:
          go-version-file: 'go.mod'
          cache: true

      - uses: hashicorp/setup-terraform@b9cd54a3c349d3f38e8881555d616ced269862dd # v3.1.2
        with:
          terraform_version: ${{ matrix.terraform }}
          terraform_wrapper: false

      - uses: actions/setup-node@49933ea5288caeca8642d1e84afbd3f7d6820020 # v4.4.0
        with:
          node-version: '20'

      - name: Start Uptime Kuma services
        run: docker compose up -d

      - name: Wait for Uptime Kuma to be ready
        run: |
          echo "Waiting for Uptime Kuma to start..."
          for i in {1..30}; do
            if curl -s http://localhost:3001 > /dev/null; then
              echo "Uptime Kuma is ready!"
              break
            fi
            echo "Attempt $i/30 - waiting..."
            sleep 2
          done

      - name: Install Playwright
        working-directory: scripts
        run: |
          npm install
          npx playwright install chromium

      - name: Setup Uptime Kuma admin account
        working-directory: scripts
        env:
          UPTIME_KUMA_URL: http://localhost:3001
          UPTIME_KUMA_ADMIN_USERNAME: admin
          UPTIME_KUMA_ADMIN_PASSWORD: admin123
        run: node setup-uptime-kuma.js

      - name: Wait for API adapter to connect
        run: |
          echo "Waiting for API adapter to connect..."
          for i in {1..30}; do
            # Check if API is responding
            if curl -s http://localhost:8000/docs > /dev/null; then
              echo "API adapter is ready!"
              break
            fi
            echo "Attempt $i/30 - waiting..."
            sleep 2
          done
          # Give it a few more seconds to fully connect
          sleep 5

      - name: Show Docker logs
        if: always()
        run: |
          echo "=== Uptime Kuma logs ==="
          docker logs uptime-kuma 2>&1 | tail -50
          echo ""
          echo "=== API adapter logs ==="
          docker logs uptime-kuma-api 2>&1 | tail -50

      - run: go mod download

      - name: Run acceptance tests
        env:
          TF_ACC: "1"
          UPTIMEKUMA_BASE_URL: "http://localhost:8000"
          UPTIMEKUMA_USERNAME: "admin"
          UPTIMEKUMA_PASSWORD: "admin123"
        run: go test -v -cover ./internal/provider/
        timeout-minutes: 10

      - name: Show Docker logs on failure
        if: failure()
        run: |
          echo "=== Uptime Kuma logs ==="
          docker logs uptime-kuma 2>&1
          echo ""
          echo "=== API adapter logs ==="
          docker logs uptime-kuma-api 2>&1

      - name: Cleanup
        if: always()
        run: docker compose down -v<|MERGE_RESOLUTION|>--- conflicted
+++ resolved
@@ -79,18 +79,7 @@
       fail-fast: false
       matrix:
         terraform:
-<<<<<<< HEAD
-          - '1.7.*'
-          - '1.8.*'
-          - '1.9.*'
-          - '1.10.*'
-          - '1.11.*'
-          - '1.12.*'
-          - '1.13.*'
-          - '1.14.*'
-=======
           - '1.4.*'
->>>>>>> cff30b31
     steps:
       - uses: actions/checkout@11bd71901bbe5b1630ceea73d27597364c9af683 # v4.2.2
 
